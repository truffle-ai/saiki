--- conflicted
+++ resolved
@@ -23,15 +23,14 @@
 ## Ready to Start?
 
 **[Get started with Saiki in 5 minutes →](./quick-start)**
+## Ready to Start?
+
+**[Get started with Saiki in 5 minutes →](./quick-start)**
 
 ## Learn More
 
 - **New to AI Agents?** Start with [Basics of AI Agents](../learn/what-is-an-ai-agent.md) to learn the fundamentals
-<<<<<<< HEAD
 - **Building Applications?** See the [Building with Saiki Guide](../building-with-saiki/) for patterns and examples
-=======
-- **Building Applications?** See the [Building with Saiki Guide](../user-guide/development.md) for patterns and examples
->>>>>>> b23b9d7e
 - **LLM Configuration:** Check out [LLM Providers & Setup Guide](../configuring-saiki/llm/providers) for all supported models
 - **Adding Tools:** Learn about [MCP Server Configuration](../configuring-saiki/mcpServers.md) to enhance your agents
 - **Core Configuration:** Understand [Configuration](../configuring-saiki/configuration.md) for complete setup
@@ -108,4 +107,5 @@
 
 ---
 
+Saiki is built by the team at Truffle AI. Join our community and help shape the future of natural language automation!
 Saiki is built by the team at Truffle AI. Join our community and help shape the future of natural language automation!