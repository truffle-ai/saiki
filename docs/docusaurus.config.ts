--- conflicted
+++ resolved
@@ -36,9 +36,6 @@
             'classic',
             {
                 docs: false,
-<<<<<<< HEAD
-                blog: false,
-=======
                 blog: {
                     showReadingTime: true,
                     feedOptions: {
@@ -53,7 +50,6 @@
                     blogDescription: 'The official blog for AI agents using Saiki',
                     blogSidebarCount: 'ALL',
                 },
->>>>>>> 11c102f3
                 theme: {
                     customCss: './src/css/custom.css',
                 },
@@ -127,19 +123,11 @@
                             label: 'Getting Started',
                             to: '/docs/getting-started/intro',
                         },
-<<<<<<< HEAD
-                        {
-                            label: 'Guides',
-                            to: '/docs/guides',
-                        },
-                        {
-=======
                         {
                             label: 'Guides',
                             to: '/docs/category/guides',
                         },
                         {
->>>>>>> 11c102f3
                             label: 'API Reference',
                             to: '/api',
                         },
@@ -169,13 +157,10 @@
                 {
                     title: 'Resources',
                     items: [
-<<<<<<< HEAD
-=======
                         {
                             label: 'Blog',
                             to: '/blog',
                         },
->>>>>>> 11c102f3
                         {
                             label: 'Examples',
                             to: '/docs/examples-demos/email-slack',
