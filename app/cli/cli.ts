--- conflicted
+++ resolved
@@ -74,23 +74,8 @@
     agentEventBus: EventEmitter
 ) {
     try {
-<<<<<<< HEAD
-        // Set up event management
-        const cliSubscriber = new CLISubscriber();
-        logger.info('Setting up CLI event subscriptions...');
-        cliSubscriber.subscribe(agentEventBus);
-
-        // Get available tools from all connected servers
-        logger.info('Loading available tools...');
-        const tools = await clientManager.getAllTools();
-        logger.info(
-            `Loaded ${Object.keys(tools).length} tools from ${clientManager.getClients().size} MCP servers\n`
-        );
-        logger.info('AI Agent initialized successfully!', null, 'green');
-=======
         // Common initialization
         await _initCli(clientManager, llmService, agentEventBus);
->>>>>>> 363f4c34
 
         // Create readline interface
         const rl = readline.createInterface({
