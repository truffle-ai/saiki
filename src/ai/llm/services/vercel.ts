--- conflicted
+++ resolved
@@ -7,15 +7,8 @@
 import { EventEmitter } from 'events';
 import { MessageManager } from '../messages/manager.js';
 import { getProviderFromModel } from '../../utils.js';
-<<<<<<< HEAD
-import { ImageData } from '../messages/types.js';
-import { IMessageFormatter } from '../messages/formatters/types.js';
-import { countMessagesTokens } from '../messages/utils.js';
-import { ITokenizer } from '../tokenizer/types.js';
-=======
 import { getMaxTokens } from '../tokenizer/utils.js';
 import { ImageData } from '../messages/types.js';
->>>>>>> a2a03cc5
 
 /**
  * Vercel implementation of LLMService
@@ -26,27 +19,20 @@
     private clientManager: ClientManager;
     private messageManager: MessageManager;
     private eventEmitter: EventEmitter;
-<<<<<<< HEAD
-    private formatter: IMessageFormatter;
-    private tokenizer: ITokenizer;
     private maxIterations: number;
 
     constructor(
+        
         clientManager: ClientManager,
-        model: LanguageModelV1, agentEventBus: EventEmitter,
-        systemPrompt: string,
+       
+        model: LanguageModelV1,
+        agentEventBus: EventEmitter,
+       
+        messageManager: MessageManager
+    ,
         maxIterations: number = 50
     ) {
         this.maxIterations = maxIterations;
-=======
-
-    constructor(
-        clientManager: ClientManager,
-        model: LanguageModelV1,
-        agentEventBus: EventEmitter,
-        messageManager: MessageManager
-    ) {
->>>>>>> a2a03cc5
         this.model = model;
         this.clientManager = clientManager;
         this.eventEmitter = agentEventBus;
