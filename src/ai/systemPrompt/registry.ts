import * as handlers from './in-built-prompts.js';
import { DynamicContributorContext } from './types.js';

/**
 * This file contains the registry of all the functions that can generate dynamic prompt pieces at runtime.
 */
export type DynamicPromptGenerator = (context: DynamicContributorContext) => Promise<string>;

export const dynamicPromptGenerators: Record<string, DynamicPromptGenerator> = {
    dateTime: handlers.getCurrentDateTime,
    memorySummary: handlers.getMemorySummary,
<<<<<<< HEAD
    resources: handlers.getResourceData,
    // Add other handlers here
};
=======
    // Add other functions that generate prompts here
} as const;
>>>>>>> 7c5aec88

// This type is mainly for easier understanding of the code - links to ContributorConfig type
export type PromptGeneratorKey = keyof typeof dynamicPromptGenerators;

// To fetch a prompt generator function from its name
export function getPromptGenerator(
    promptGeneratorKey: PromptGeneratorKey
): DynamicPromptGenerator | undefined {
    return dynamicPromptGenerators[promptGeneratorKey];
}

// To register a new prompt generator function
// Can be useful for plugins build on top of saiki to add new prompt generators
export function registerPromptGenerator(
    promptGeneratorKey: string,
    promptGenerator: DynamicPromptGenerator
) {
    dynamicPromptGenerators[promptGeneratorKey] = promptGenerator;
}<|MERGE_RESOLUTION|>--- conflicted
+++ resolved
@@ -9,14 +9,9 @@
 export const dynamicPromptGenerators: Record<string, DynamicPromptGenerator> = {
     dateTime: handlers.getCurrentDateTime,
     memorySummary: handlers.getMemorySummary,
-<<<<<<< HEAD
     resources: handlers.getResourceData,
-    // Add other handlers here
-};
-=======
     // Add other functions that generate prompts here
 } as const;
->>>>>>> 7c5aec88
 
 // This type is mainly for easier understanding of the code - links to ContributorConfig type
 export type PromptGeneratorKey = keyof typeof dynamicPromptGenerators;
