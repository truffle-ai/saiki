import express from 'express';
import type { Express } from 'express';
import http from 'http';
import { WebSocketServer } from 'ws';
import type { WebSocket } from 'ws';
import { WebSocketEventSubscriber } from './websocket-subscriber.js';
import { WebhookEventSubscriber } from './webhook-subscriber.js';
import type { WebhookRegistrationRequest, WebhookConfig } from './webhook-types.js';
import { logger } from '@core/index.js';
import type { AgentCard } from '@core/index.js';
import { setupA2ARoutes } from './a2a.js';
import {
    createMcpTransport,
    initializeMcpServer,
    initializeMcpServerApiEndpoints,
    type McpTransportType,
} from './mcp/mcp_handler.js';
import { createAgentCard } from '@core/index.js';
import { SaikiAgent } from '@core/index.js';
import { stringify as yamlStringify } from 'yaml';
import os from 'os';
import { resolvePackagePath } from '@core/index.js';
import {
    LLM_REGISTRY,
    getSupportedRoutersForProvider,
    supportsBaseURL,
    getAllowedMimeTypes,
} from '@core/ai/llm/registry.js';
import type { LLMConfig } from '@core/index.js';
<<<<<<< HEAD
import { validateFileForLLM, createFileValidationError } from '@core/ai/llm/validation.js';
=======
import { expressRedactionMiddleware } from './middleware/expressRedactionMiddleware.js';
>>>>>>> ebfb8830

/**
 * Helper function to send JSON response with optional pretty printing
 */
function sendJsonResponse(res: any, data: any, statusCode = 200) {
    const pretty = res.req.query.pretty === 'true' || res.req.query.pretty === '1';
    res.status(statusCode);

    if (pretty) {
        res.set('Content-Type', 'application/json');
        res.send(JSON.stringify(data, null, 2));
    } else {
        res.json(data);
    }
}

// TODO: API endpoint names are work in progress and might be refactored/renamed in future versions
export async function initializeApi(agent: SaikiAgent, agentCardOverride?: Partial<AgentCard>) {
    const app = express();

    // this will apply middleware to all /api/llm/* routes
    app.use('/api/llm', expressRedactionMiddleware);
    app.use('/api/config.yaml', expressRedactionMiddleware);

    const server = http.createServer(app);
    const wss = new WebSocketServer({ server });

    // set up event broadcasting over WebSocket
    const webSubscriber = new WebSocketEventSubscriber(wss);
    logger.info('Setting up API event subscriptions...');
    webSubscriber.subscribe(agent.agentEventBus);

    // —— Tool confirmation response handler ——
    // Handle toolConfirmationResponse messages from WebUI by emitting them as AgentEventBus events
    wss.on('connection', (ws: WebSocket) => {
        ws.on('message', async (data) => {
            try {
                const msg = JSON.parse(data.toString());
                if (msg?.type === 'toolConfirmationResponse' && msg.data) {
                    // Emit confirmation response directly to AgentEventBus
                    agent.agentEventBus.emit('saiki:toolConfirmationResponse', msg.data);
                }
            } catch (_err) {
                // Ignore malformed messages
            }
        });
    });

    // HTTP endpoints

    // Health check endpoint
    app.get('/health', (req, res) => {
        res.status(200).send('OK');
    });

    app.post('/api/message', express.json(), async (req, res) => {
        logger.info('Received message via POST /api/message');
        if (!req.body || !req.body.message) {
            return res.status(400).send({ error: 'Missing message content' });
        }
        try {
            const sessionId = req.body.sessionId as string | undefined;
            const stream = req.body.stream === true; // Extract stream preference, default to false
            const imageDataInput = req.body.imageData
                ? { image: req.body.imageData.base64, mimeType: req.body.imageData.mimeType }
                : undefined;

            // Validate and process file data with security checks
            let fileDataInput;
            if (req.body.fileData) {
                const { base64, mimeType, filename } = req.body.fileData;

                // Security validation: file size check (max 50MB for base64)
                if (typeof base64 === 'string' && base64.length > 67108864) {
                    // ~50MB in base64
                    return res.status(400).send({ error: 'File size too large (max 50MB)' });
                }

                // Security validation: MIME type allowlist
                const allowedMimeTypes = getAllowedMimeTypes();
                if (!allowedMimeTypes.includes(mimeType)) {
                    return res.status(400).send({ error: 'Unsupported file type' });
                }

                // Security validation: base64 format check
                if (typeof base64 === 'string') {
                    const base64Regex = /^[A-Za-z0-9+/]*={0,2}$/;
                    if (!base64Regex.test(base64)) {
                        return res.status(400).send({ error: 'Invalid file data format' });
                    }
                }

                // Model-specific file format validation
                const currentConfig = agent.getEffectiveConfig(sessionId);

                const validation = validateFileForLLM(
                    {
                        provider: currentConfig.llm.provider,
                        model: currentConfig.llm.model,
                    },
                    mimeType
                );

                if (!validation.isSupported) {
                    return res.status(400).send(
                        createFileValidationError(validation, {
                            provider: currentConfig.llm.provider,
                            model: currentConfig.llm.model,
                        })
                    );
                }

                fileDataInput = { data: base64, mimeType, filename };
            }

            await agent.run(req.body.message, imageDataInput, fileDataInput, sessionId, stream);
            return res.status(202).send({ status: 'processing', sessionId });
        } catch (error) {
            const errorMessage = error instanceof Error ? error.message : 'Unknown error';
            logger.error(`Error handling POST /api/message: ${errorMessage}`);
            return res.status(500).send({ error: 'Internal server error' });
        }
    });

    // Synchronous endpoint: await the full AI response and return it in one go
    app.post('/api/message-sync', express.json(), async (req, res) => {
        logger.info('Received message via POST /api/message-sync');
        if (!req.body || !req.body.message) {
            return res.status(400).send({ error: 'Missing message content' });
        }
        // Extract optional image and file data
        const imageDataInput = req.body.imageData
            ? { image: req.body.imageData.base64, mimeType: req.body.imageData.mimeType }
            : undefined;

        // Validate and process file data with security checks
        let fileDataInput;
        if (req.body.fileData) {
            const { base64, mimeType, filename } = req.body.fileData;

            // Security validation: file size check (max 50MB for base64)
            if (typeof base64 === 'string' && base64.length > 67108864) {
                // ~50MB in base64
                return res.status(400).send({ error: 'File size too large (max 50MB)' });
            }

            // Security validation: MIME type allowlist
            const allowedMimeTypes = getAllowedMimeTypes();
            if (!allowedMimeTypes.includes(mimeType)) {
                return res.status(400).send({ error: 'Unsupported file type' });
            }

            // Security validation: base64 format check
            if (typeof base64 === 'string') {
                const base64Regex = /^[A-Za-z0-9+/]*={0,2}$/;
                if (!base64Regex.test(base64)) {
                    return res.status(400).send({ error: 'Invalid file data format' });
                }
            }

            // Model-specific file format validation
            const sessionId = req.body.sessionId as string | undefined;
            const currentConfig = agent.getEffectiveConfig(sessionId);

            const validation = validateFileForLLM(
                {
                    provider: currentConfig.llm.provider,
                    model: currentConfig.llm.model,
                },
                mimeType
            );

            if (!validation.isSupported) {
                return res.status(400).send(
                    createFileValidationError(validation, {
                        provider: currentConfig.llm.provider,
                        model: currentConfig.llm.model,
                    })
                );
            }

            fileDataInput = { data: base64, mimeType, filename };
        }

        try {
            const sessionId = req.body.sessionId as string | undefined;
            const stream = req.body.stream === true; // Extract stream preference, default to false
            const responseText = await agent.run(
                req.body.message,
                imageDataInput,
                fileDataInput,
                sessionId,
                stream
            );
            return res.status(200).send({ response: responseText, sessionId });
        } catch (error) {
            const errorMessage = error instanceof Error ? error.message : 'Unknown error';
            logger.error(`Error handling POST /api/message-sync: ${errorMessage}`);
            return res.status(500).send({ error: 'Internal server error' });
        }
    });

    app.post('/api/reset', express.json(), async (req, res) => {
        logger.info('Received request via POST /api/reset');
        try {
            const sessionId = req.body.sessionId as string | undefined;
            await agent.resetConversation(sessionId);
            return res.status(200).send({ status: 'reset initiated', sessionId });
        } catch (error) {
            const errorMessage = error instanceof Error ? error.message : 'Unknown error';
            logger.error(`Error handling POST /api/reset: ${errorMessage}`);
            return res.status(500).send({ error: 'Internal server error' });
        }
    });

    // Dynamic MCP server connection endpoint (legacy)
    app.post('/api/connect-server', express.json(), async (req, res) => {
        const { name, config } = req.body;
        if (!name || typeof name !== 'string' || name.trim() === '') {
            return res.status(400).send({ error: 'Missing or invalid server name' });
        }
        if (!config || typeof config !== 'object') {
            return res.status(400).send({ error: 'Missing or invalid server config object' });
        }
        try {
            await agent.connectMcpServer(name, config);
            logger.info(`Successfully connected to new server '${name}' via API request.`);
            return res.status(200).send({ status: 'connected', name });
        } catch (error) {
            const errorMessage =
                error instanceof Error ? error.message : 'Unknown error during connection';
            logger.error(`Error handling POST /api/connect-server for '${name}': ${errorMessage}`);
            return res.status(500).send({
                error: `Failed to connect to server '${name}': ${errorMessage}`,
            });
        }
    });

    // Add a new MCP server
    app.post('/api/mcp/servers', express.json(), async (req, res) => {
        const { name, config } = req.body;
        if (!name || !config) {
            return res.status(400).json({ error: 'Missing name or config' });
        }
        try {
            await agent.connectMcpServer(name, config);
            return res.status(201).json({ status: 'connected', name });
        } catch (error) {
            const errorMessage = error instanceof Error ? error.message : 'Unknown error';
            logger.error(`Error connecting MCP server '${name}': ${errorMessage}`);
            return res.status(500).json({ error: `Failed to connect server: ${errorMessage}` });
        }
    });

    // Add MCP servers listing endpoint
    app.get('/api/mcp/servers', async (req, res) => {
        try {
            const clientsMap = agent.getMcpClients();
            const failedConnections = agent.getMcpFailedConnections();
            const servers: Array<{ id: string; name: string; status: string }> = [];
            for (const name of clientsMap.keys()) {
                servers.push({ id: name, name, status: 'connected' });
            }
            for (const name of Object.keys(failedConnections)) {
                servers.push({ id: name, name, status: 'error' });
            }
            return res.status(200).json({ servers });
        } catch (error) {
            const errorMessage = error instanceof Error ? error.message : 'Unknown error';
            logger.error(`Error listing MCP servers: ${errorMessage}`);
            return res.status(500).json({ error: 'Failed to list servers' });
        }
    });

    // Add MCP server tools listing endpoint
    app.get('/api/mcp/servers/:serverId/tools', async (req, res) => {
        const serverId = req.params.serverId;
        const client = agent.getMcpClients().get(serverId);
        if (!client) {
            return res.status(404).json({ error: `Server '${serverId}' not found` });
        }
        try {
            const toolsMap = await client.getTools();
            const tools = Object.entries(toolsMap).map(([toolName, toolDef]) => ({
                id: toolName,
                name: toolName,
                description: toolDef.description || '',
                inputSchema: toolDef.parameters,
            }));
            return res.status(200).json({ tools });
        } catch (error) {
            const errorMessage = error instanceof Error ? error.message : 'Unknown error';
            logger.error(`Error fetching tools for server '${serverId}': ${errorMessage}`);
            return res.status(500).json({ error: 'Failed to fetch tools for server' });
        }
    });

    // Endpoint to remove/disconnect an MCP server
    app.delete('/api/mcp/servers/:serverId', async (req, res) => {
        const { serverId } = req.params;
        logger.info(`Received request to DELETE /api/mcp/servers/${serverId}`);

        try {
            // Check if server exists before attempting to disconnect
            const clientExists =
                agent.getMcpClients().has(serverId) || agent.getMcpFailedConnections()[serverId];
            if (!clientExists) {
                logger.warn(`Attempted to delete non-existent server: ${serverId}`);
                return res.status(404).json({ error: `Server '${serverId}' not found.` });
            }

            await agent.removeMcpServer(serverId);
            return res.status(200).json({ status: 'disconnected', id: serverId });
        } catch (error) {
            const errorMessage = error instanceof Error ? error.message : 'Unknown error';
            logger.error(`Error deleting server '${serverId}': ${errorMessage}`);
            return res.status(500).json({
                error: `Failed to delete server '${serverId}': ${errorMessage}`,
            });
        }
    });

    // Execute an MCP tool via REST wrapper
    app.post(
        '/api/mcp/servers/:serverId/tools/:toolName/execute',
        express.json(),
        async (req, res) => {
            const { serverId, toolName } = req.params;
            // Verify server exists
            const client = agent.getMcpClients().get(serverId);
            if (!client) {
                return res
                    .status(404)
                    .json({ success: false, error: `Server '${serverId}' not found` });
            }
            try {
                // Execute tool through the agent's wrapper method
                const rawResult = await agent.executeMcpTool(toolName, req.body);
                // Return standardized result shape
                return res.json({ success: true, data: rawResult });
            } catch (error) {
                const errorMessage = error instanceof Error ? error.message : 'Unknown error';
                logger.error(
                    `Error executing tool '${toolName}' on server '${serverId}': ${errorMessage}`
                );
                return res.status(500).json({ success: false, error: errorMessage });
            }
        }
    );

    // WebSocket handling
    // handle inbound client messages over WebSocket
    wss.on('connection', (ws: WebSocket) => {
        logger.info('WebSocket client connected.');

        ws.on('message', async (messageBuffer) => {
            const messageString = messageBuffer.toString();
            logger.debug(`WebSocket received message: ${messageString}`);
            try {
                const data = JSON.parse(messageString);
                if (data.type === 'toolConfirmationResponse' && data.data) {
                    // Route confirmation back via AgentEventBus and do not broadcast an error
                    agent.agentEventBus.emit('saiki:toolConfirmationResponse', data.data);
                    return;
                } else if (
                    data.type === 'message' &&
                    (data.content || data.imageData || data.fileData)
                ) {
                    logger.info(
                        `Processing message from WebSocket: ${data.content.substring(0, 50)}...`
                    );
                    const imageDataInput = data.imageData
                        ? { image: data.imageData.base64, mimeType: data.imageData.mimeType }
                        : undefined;

                    // Validate and process file data with security checks
                    let fileDataInput;
                    if (data.fileData) {
                        const { base64, mimeType, filename } = data.fileData;

                        // Security validation: file size check (max 50MB for base64)
                        if (typeof base64 === 'string' && base64.length > 67108864) {
                            // ~50MB in base64
                            ws.send(
                                JSON.stringify({
                                    event: 'error',
                                    data: { message: 'File size too large (max 50MB)' },
                                })
                            );
                            return;
                        }

                        // Security validation: MIME type allowlist
                        const allowedMimeTypes = getAllowedMimeTypes();
                        if (!allowedMimeTypes.includes(mimeType)) {
                            ws.send(
                                JSON.stringify({
                                    event: 'error',
                                    data: { message: 'Unsupported file type' },
                                })
                            );
                            return;
                        }

                        // Security validation: base64 format check
                        if (typeof base64 === 'string') {
                            const base64Regex = /^[A-Za-z0-9+/]*={0,2}$/;
                            if (!base64Regex.test(base64)) {
                                ws.send(
                                    JSON.stringify({
                                        event: 'error',
                                        data: { message: 'Invalid file data format' },
                                    })
                                );
                                return;
                            }
                        }

                        // Model-specific file format validation
                        const sessionId = data.sessionId as string | undefined;
                        const currentConfig = agent.getEffectiveConfig(sessionId);

                        const validation = validateFileForLLM(
                            {
                                provider: currentConfig.llm.provider,
                                model: currentConfig.llm.model,
                            },
                            mimeType
                        );

                        if (!validation.isSupported) {
                            const errorDetails = createFileValidationError(validation, {
                                provider: currentConfig.llm.provider,
                                model: currentConfig.llm.model,
                            });

                            ws.send(
                                JSON.stringify({
                                    event: 'error',
                                    data: errorDetails,
                                })
                            );
                            return;
                        }

                        fileDataInput = { data: base64, mimeType, filename };
                    }

                    const sessionId = data.sessionId as string | undefined;
                    const stream = data.stream === true; // Extract stream preference, default to false
                    if (imageDataInput) logger.info('Image data included in message.');
                    if (fileDataInput) logger.info('File data included in message.');
                    if (sessionId) logger.info(`Message for session: ${sessionId}`);
                    await agent.run(data.content, imageDataInput, fileDataInput, sessionId, stream);
                } else if (data.type === 'reset') {
                    const sessionId = data.sessionId as string | undefined;
                    logger.info(
                        `Processing reset command from WebSocket${sessionId ? ` for session: ${sessionId}` : ''}.`
                    );
                    await agent.resetConversation(sessionId);
                } else {
                    logger.warn(`Received unknown WebSocket message type: ${data.type}`);
                    ws.send(
                        JSON.stringify({
                            event: 'error',
                            data: { message: 'Unknown message type' },
                        })
                    );
                }
            } catch (error) {
                const errorMessage = error instanceof Error ? error.message : 'Unknown error';
                logger.error(`Error processing WebSocket message: ${errorMessage}`);
                ws.send(
                    JSON.stringify({
                        event: 'error',
                        data: { message: 'Failed to process message' },
                    })
                );
            }
        });
        ws.on('close', () => {
            logger.info('WebSocket client disconnected.');
        });
        ws.on('error', (error) => {
            const errorMessage = error instanceof Error ? error.message : 'Unknown error';
            logger.error(`WebSocket error: ${errorMessage}`);
        });
    });

    // Apply agentCard overrides (if any)
    // TODO: This is a temporary solution to allow for agentCard overrides. Implement a more robust solution in the future.
    const overrides = agentCardOverride ?? {};
    const baseApiUrl = process.env.SAIKI_BASE_URL || `http://localhost:${process.env.PORT || 3000}`;
    const agentCardData = createAgentCard(
        {
            defaultName: overrides.name ?? 'saiki',
            defaultVersion: overrides.version ?? '1.0.0',
            defaultBaseUrl: baseApiUrl,
            webSubscriber,
        },
        overrides
    );
    const _agentName = agentCardData.name;
    const _agentVersion = agentCardData.version;

    // Setup A2A routes
    setupA2ARoutes(app, agentCardData);

    // --- Initialize and Setup MCP Server and Endpoints ---
    // Get transport type from environment variable or default to http
    try {
        const transportType = (process.env.SAIKI_MCP_TRANSPORT_TYPE as McpTransportType) || 'http';
        const mcpTransport = await createMcpTransport(transportType);

        // TODO: Think of a better way to handle the MCP implementation
        await initializeMcpServer(
            agent,
            agentCardData, // Pass the agent card data for the MCP resource
            mcpTransport
        );
        await initializeMcpServerApiEndpoints(app, mcpTransport);
    } catch (error: any) {
        logger.error(`Failed to initialize MCP server: ${error.message}`);
        // Add error middleware to handle the failure gracefully
        app.use((req, res) => {
            res.status(500).json({ error: 'MCP server initialization failed' });
        });
    }

    // Configuration export endpoint
    /**
     * Helper function to redact sensitive environment variables
     */
    function redactEnvValue(value: any): any {
        if (value && typeof value === 'string' && value.length > 0) {
            return '[REDACTED]';
        }
        return value;
    }

    /**
     * Helper function to redact environment variables in a server config
     */
    function redactServerEnvVars(serverConfig: any): any {
        if (!serverConfig.env) {
            return serverConfig;
        }

        const redactedEnv: Record<string, any> = {};
        for (const [key, value] of Object.entries(serverConfig.env)) {
            redactedEnv[key] = redactEnvValue(value);
        }

        return {
            ...serverConfig,
            env: redactedEnv,
        };
    }

    /**
     * Helper function to redact all MCP servers configuration
     */
    function redactMcpServersConfig(mcpServers: any): Record<string, any> {
        if (!mcpServers) {
            return {};
        }

        const redactedServers: Record<string, any> = {};
        for (const [name, serverConfig] of Object.entries(mcpServers)) {
            redactedServers[name] = redactServerEnvVars(serverConfig);
        }

        return redactedServers;
    }

    app.get('/api/config.yaml', async (req, res) => {
        try {
            const sessionId = req.query.sessionId as string | undefined;
            const config = agent.getEffectiveConfig(sessionId);

            // Export config as YAML, masking sensitive data
            const maskedConfig = {
                ...config,
                llm: {
                    ...config.llm,
                    apiKey: config.llm.apiKey ? '[REDACTED]' : undefined,
                },
                mcpServers: redactMcpServersConfig(config.mcpServers),
            };

            const yamlStr = yamlStringify(maskedConfig);
            res.set('Content-Type', 'application/x-yaml');
            res.send(yamlStr);
        } catch (error: any) {
            logger.error(`Error exporting config: ${error.message}`);
            res.status(500).json({ error: 'Failed to export configuration' });
        }
    });

    // Get current LLM configuration
    app.get('/api/llm/current', async (req, res) => {
        try {
            const { sessionId } = req.query;

            // Use session-specific config if sessionId is provided, otherwise use default
            const currentConfig = sessionId
                ? agent.getEffectiveConfig(sessionId as string).llm
                : agent.getCurrentLLMConfig();

            res.json({ config: currentConfig });
        } catch (error: any) {
            logger.error(`Error getting current LLM config: ${error.message}`);
            res.status(500).json({ error: 'Failed to get current LLM configuration' });
        }
    });

    // Get available LLM providers and models
    app.get('/api/llm/providers', async (req, res) => {
        try {
            // Build providers object from the LLM registry
            const providers: Record<
                string,
                {
                    name: string;
                    models: string[];
                    supportedRouters: string[];
                    supportsBaseURL: boolean;
                }
            > = {};

            for (const [providerKey, providerInfo] of Object.entries(LLM_REGISTRY)) {
                // Convert provider key to display name
                const displayName = providerKey.charAt(0).toUpperCase() + providerKey.slice(1);

                providers[providerKey] = {
                    name: displayName,
                    models: providerInfo.models.map((model) => model.name),
                    supportedRouters: getSupportedRoutersForProvider(providerKey),
                    supportsBaseURL: supportsBaseURL(providerKey),
                };
            }

            res.json({ providers });
        } catch (error: any) {
            logger.error(`Error getting LLM providers: ${error.message}`);
            res.status(500).json({ error: 'Failed to get LLM providers' });
        }
    });

    // Switch LLM configuration
    app.post('/api/llm/switch', express.json(), async (req, res) => {
        try {
            // Thin wrapper - build LLMConfig object from request body
            const { provider, model, apiKey, router, baseURL, sessionId, ...otherFields } =
                req.body;

            // Build the LLMConfig object from the request parameters
            const llmConfig: Partial<LLMConfig> = {};
            if (provider !== undefined) llmConfig.provider = provider;
            if (model !== undefined) llmConfig.model = model;
            if (apiKey !== undefined) llmConfig.apiKey = apiKey;
            if (router !== undefined) llmConfig.router = router;
            if (baseURL !== undefined) llmConfig.baseURL = baseURL;

            // Include any other LLMConfig fields that might be in the request
            Object.assign(llmConfig, otherFields);

            const result = await agent.switchLLM(llmConfig, sessionId);
            return res.json(result);
        } catch (error) {
            const errorMessage = error instanceof Error ? error.message : 'Unknown error';
            logger.error(`Error switching LLM: ${errorMessage}`);
            return res.status(400).json({
                success: false,
                error: errorMessage,
            });
        }
    });

    // Session Management APIs

    // List all active sessions
    app.get('/api/sessions', async (req, res) => {
        try {
            const sessionIds = await agent.listSessions();
            const sessions = await Promise.all(
                sessionIds.map(async (id) => {
                    const metadata = await agent.getSessionMetadata(id);
                    return {
                        id,
                        createdAt: metadata?.createdAt || null,
                        lastActivity: metadata?.lastActivity || null,
                        messageCount: metadata?.messageCount || 0,
                    };
                })
            );
            return res.json({ sessions });
        } catch (error) {
            const errorMessage = error instanceof Error ? error.message : 'Unknown error';
            logger.error(`Error listing sessions: ${errorMessage}`);
            return res.status(500).json({ error: 'Failed to list sessions' });
        }
    });

    // Create a new session
    app.post('/api/sessions', express.json(), async (req, res) => {
        try {
            const { sessionId } = req.body;
            const session = await agent.createSession(sessionId);
            const metadata = await agent.getSessionMetadata(session.id);
            return res.status(201).json({
                session: {
                    id: session.id,
                    createdAt: metadata?.createdAt || null,
                    lastActivity: metadata?.lastActivity || null,
                    messageCount: metadata?.messageCount || 0,
                },
            });
        } catch (error) {
            const errorMessage = error instanceof Error ? error.message : 'Unknown error';
            logger.error(`Error creating session: ${errorMessage}`);
            return res.status(500).json({ error: 'Failed to create session' });
        }
    });

    // Get session details
    app.get('/api/sessions/:sessionId', async (req, res) => {
        try {
            const { sessionId } = req.params;
            const session = await agent.getSession(sessionId);
            if (!session) {
                return res.status(404).json({ error: 'Session not found' });
            }

            const metadata = await agent.getSessionMetadata(sessionId);
            const history = await agent.getSessionHistory(sessionId);

            return res.json({
                session: {
                    id: sessionId,
                    createdAt: metadata?.createdAt || null,
                    lastActivity: metadata?.lastActivity || null,
                    messageCount: metadata?.messageCount || 0,
                    history: history.length,
                },
            });
        } catch (error) {
            const errorMessage = error instanceof Error ? error.message : 'Unknown error';
            logger.error(`Error getting session ${req.params.sessionId}: ${errorMessage}`);
            return res.status(500).json({ error: 'Failed to get session details' });
        }
    });

    // Get session conversation history
    app.get('/api/sessions/:sessionId/history', async (req, res) => {
        try {
            const { sessionId } = req.params;
            const session = await agent.getSession(sessionId);
            if (!session) {
                return res.status(404).json({ error: 'Session not found' });
            }

            const history = await agent.getSessionHistory(sessionId);
            return res.json({ history });
        } catch (error) {
            const errorMessage = error instanceof Error ? error.message : 'Unknown error';
            logger.error(
                `Error getting session history for ${req.params.sessionId}: ${errorMessage}`
            );
            return res.status(500).json({ error: 'Failed to get session history' });
        }
    });

    // Search messages across all sessions or within a specific session
    app.get('/api/search/messages', async (req, res) => {
        try {
            const query = req.query.q as string;
            if (!query) {
                return res.status(400).json({ error: 'Search query is required' });
            }

            const options: {
                limit: number;
                offset: number;
                sessionId?: string;
                role?: 'user' | 'assistant' | 'system' | 'tool';
            } = {
                limit: req.query.limit ? parseInt(req.query.limit as string) : 20,
                offset: req.query.offset ? parseInt(req.query.offset as string) : 0,
            };

            const sessionId = req.query.sessionId as string | undefined;
            const role = req.query.role as 'user' | 'assistant' | 'system' | 'tool' | undefined;

            if (sessionId) {
                options.sessionId = sessionId;
            }
            if (role) {
                options.role = role;
            }

            const searchResults = await agent.searchMessages(query, options);
            return sendJsonResponse(res, searchResults);
        } catch (error) {
            const errorMessage = error instanceof Error ? error.message : 'Unknown error';
            logger.error(`Error searching messages: ${errorMessage}`);
            return res.status(500).json({ error: 'Failed to search messages' });
        }
    });

    // Search sessions that contain the query
    app.get('/api/search/sessions', async (req, res) => {
        try {
            const query = req.query.q as string;
            if (!query) {
                return res.status(400).json({ error: 'Search query is required' });
            }

            const searchResults = await agent.searchSessions(query);
            return sendJsonResponse(res, searchResults);
        } catch (error) {
            const errorMessage = error instanceof Error ? error.message : 'Unknown error';
            logger.error(`Error searching sessions: ${errorMessage}`);
            return res.status(500).json({ error: 'Failed to search sessions' });
        }
    });

    // Delete a session
    app.delete('/api/sessions/:sessionId', async (req, res) => {
        try {
            const { sessionId } = req.params;
            const session = await agent.getSession(sessionId);
            if (!session) {
                return res.status(404).json({ error: 'Session not found' });
            }

            await agent.deleteSession(sessionId);
            return res.json({ status: 'deleted', sessionId });
        } catch (error) {
            const errorMessage = error instanceof Error ? error.message : 'Unknown error';
            logger.error(`Error deleting session ${req.params.sessionId}: ${errorMessage}`);
            return res.status(500).json({ error: 'Failed to delete session' });
        }
    });

    // Load session as current working session
    app.post('/api/sessions/:sessionId/load', async (req, res) => {
        try {
            const { sessionId } = req.params;

            // Handle null/reset case
            if (sessionId === 'null' || sessionId === 'undefined') {
                await agent.loadSession(null);
                res.json({
                    status: 'reset',
                    sessionId: null,
                    currentSession: agent.getCurrentSessionId(),
                });
                return;
            }

            const session = await agent.getSession(sessionId);
            if (!session) {
                return res.status(404).json({ error: 'Session not found' });
            }

            await agent.loadSession(sessionId);
            return res.json({
                status: 'loaded',
                sessionId,
                currentSession: agent.getCurrentSessionId(),
            });
        } catch (error) {
            const errorMessage = error instanceof Error ? error.message : 'Unknown error';
            logger.error(`Error loading session ${req.params.sessionId}: ${errorMessage}`);
            return res.status(500).json({ error: 'Failed to load session' });
        }
    });

    // Get current working session
    app.get('/api/sessions/current', async (req, res) => {
        try {
            const currentSessionId = agent.getCurrentSessionId();
            return res.json({ currentSessionId });
        } catch (error) {
            const errorMessage = error instanceof Error ? error.message : 'Unknown error';
            logger.error(`Error getting current session: ${errorMessage}`);
            return res.status(500).json({ error: 'Failed to get current session' });
        }
    });

    // Webhook Management APIs

    // Initialize webhook subscriber
    const webhookSubscriber = new WebhookEventSubscriber();
    logger.info('Setting up webhook event subscriptions...');
    webhookSubscriber.subscribe(agent.agentEventBus);

    // Register a new webhook endpoint
    app.post('/api/webhooks', express.json(), async (req, res) => {
        try {
            const { url, secret, description }: WebhookRegistrationRequest = req.body;

            if (!url || typeof url !== 'string') {
                return res.status(400).json({ error: 'Invalid or missing webhook URL' });
            }

            // Validate URL format
            try {
                new URL(url);
            } catch {
                return res.status(400).json({ error: 'Invalid URL format' });
            }

            // Generate unique webhook ID
            const webhookId = `wh_${Date.now()}_${Math.random().toString(36).substr(2, 9)}`;

            const webhook: WebhookConfig = {
                id: webhookId,
                url,
                createdAt: new Date(),
                ...(secret && { secret }),
                ...(description && { description }),
            };

            webhookSubscriber.addWebhook(webhook);

            logger.info(`Webhook registered: ${webhookId} -> ${url}`);

            return sendJsonResponse(
                res,
                {
                    webhook: {
                        id: webhook.id,
                        url: webhook.url,
                        description: webhook.description,
                        createdAt: webhook.createdAt,
                    },
                },
                201
            );
        } catch (error) {
            const errorMessage = error instanceof Error ? error.message : 'Unknown error';
            logger.error(`Error registering webhook: ${errorMessage}`);
            return res.status(500).json({ error: 'Failed to register webhook' });
        }
    });

    // List all registered webhooks
    app.get('/api/webhooks', async (req, res) => {
        try {
            const webhooks = webhookSubscriber.getWebhooks().map((webhook) => ({
                id: webhook.id,
                url: webhook.url,
                description: webhook.description,
                createdAt: webhook.createdAt,
            }));

            return sendJsonResponse(res, { webhooks });
        } catch (error) {
            const errorMessage = error instanceof Error ? error.message : 'Unknown error';
            logger.error(`Error listing webhooks: ${errorMessage}`);
            return res.status(500).json({ error: 'Failed to list webhooks' });
        }
    });

    // Get a specific webhook
    app.get('/api/webhooks/:webhookId', async (req, res) => {
        try {
            const { webhookId } = req.params;
            const webhook = webhookSubscriber.getWebhook(webhookId);

            if (!webhook) {
                return res.status(404).json({ error: 'Webhook not found' });
            }

            return sendJsonResponse(res, {
                webhook: {
                    id: webhook.id,
                    url: webhook.url,
                    description: webhook.description,
                    createdAt: webhook.createdAt,
                },
            });
        } catch (error) {
            const errorMessage = error instanceof Error ? error.message : 'Unknown error';
            logger.error(`Error getting webhook ${req.params.webhookId}: ${errorMessage}`);
            return res.status(500).json({ error: 'Failed to get webhook' });
        }
    });

    // Remove a webhook endpoint
    app.delete('/api/webhooks/:webhookId', async (req, res) => {
        try {
            const { webhookId } = req.params;
            const removed = webhookSubscriber.removeWebhook(webhookId);

            if (!removed) {
                return res.status(404).json({ error: 'Webhook not found' });
            }

            logger.info(`Webhook removed: ${webhookId}`);
            return res.json({ status: 'removed', webhookId });
        } catch (error) {
            const errorMessage = error instanceof Error ? error.message : 'Unknown error';
            logger.error(`Error removing webhook ${req.params.webhookId}: ${errorMessage}`);
            return res.status(500).json({ error: 'Failed to remove webhook' });
        }
    });

    // Test a webhook endpoint
    app.post('/api/webhooks/:webhookId/test', async (req, res) => {
        try {
            const { webhookId } = req.params;
            const webhook = webhookSubscriber.getWebhook(webhookId);

            if (!webhook) {
                return res.status(404).json({ error: 'Webhook not found' });
            }

            logger.info(`Testing webhook: ${webhookId}`);
            const result = await webhookSubscriber.testWebhook(webhookId);

            return sendJsonResponse(res, {
                test: 'completed',
                result: {
                    success: result.success,
                    statusCode: result.statusCode,
                    responseTime: result.responseTime,
                    error: result.error,
                },
            });
        } catch (error) {
            const errorMessage = error instanceof Error ? error.message : 'Unknown error';
            logger.error(`Error testing webhook ${req.params.webhookId}: ${errorMessage}`);
            return res.status(500).json({ error: 'Failed to test webhook' });
        }
    });

    return { app, server, wss, webSubscriber, webhookSubscriber };
}

/** Serves the legacy web UI on the express app. will be deprecated soon */
export function startLegacyWebUI(app: Express) {
    const publicPath = resolvePackagePath('public', true);
    logger.info(`Serving static files from: ${publicPath}`);
    app.use(express.static(publicPath));
}

// TODO: Refactor this when we get rid of the legacy web UI
export async function startApiAndLegacyWebUIServer(
    agent: SaikiAgent,
    port = 3000,
    serveLegacyWebUI?: boolean,
    agentCardOverride?: Partial<AgentCard>
) {
    const { app, server, wss, webSubscriber, webhookSubscriber } = await initializeApi(
        agent,
        agentCardOverride
    );

    // Serve legacy static UI from public/, for backward compatibility
    if (serveLegacyWebUI) {
        startLegacyWebUI(app);
    }

    // Next.js front-end handles static assets; only mount API and WebSocket routes here.
    server.listen(port, '0.0.0.0', () => {
        const networkInterfaces = os.networkInterfaces();
        let localIp = 'localhost';
        Object.values(networkInterfaces).forEach((ifaceList) => {
            ifaceList?.forEach((iface) => {
                if (iface.family === 'IPv4' && !iface.internal) {
                    localIp = iface.address;
                }
            });
        });

        if (serveLegacyWebUI) {
            logger.info(
                `API server & Legacy WebUI started successfully. Accessible at: http://localhost:${port} and http://${localIp}:${port} on your local network.`,
                null,
                'green'
            );
            logger.warn(
                `Legacy WebUI at http://localhost:${port} will be deprecated in a future release. Use the new Next.js WebUI for a better experience.`,
                null,
                'yellow'
            );
        } else {
            logger.info(
                `API server started successfully. Accessible at: http://localhost:${port} and http://${localIp}:${port} on your local network.`,
                null,
                'green'
            );
        }
    });

    return { server, wss, webSubscriber, webhookSubscriber };
}<|MERGE_RESOLUTION|>--- conflicted
+++ resolved
@@ -27,11 +27,8 @@
     getAllowedMimeTypes,
 } from '@core/ai/llm/registry.js';
 import type { LLMConfig } from '@core/index.js';
-<<<<<<< HEAD
+import { expressRedactionMiddleware } from './middleware/expressRedactionMiddleware.js';
 import { validateFileForLLM, createFileValidationError } from '@core/ai/llm/validation.js';
-=======
-import { expressRedactionMiddleware } from './middleware/expressRedactionMiddleware.js';
->>>>>>> ebfb8830
 
 /**
  * Helper function to send JSON response with optional pretty printing
