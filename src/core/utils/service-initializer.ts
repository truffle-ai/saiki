/*
 * Service Initializer: Centralized Wiring for Saiki Core Services
 *
 * This module is responsible for initializing and wiring together all core agent services (LLM, client manager, message manager, event bus, etc.)
 * for the Saiki application. It provides a single entry point for constructing the service graph, ensuring consistent dependency injection
 * and configuration across CLI, web, and test environments.
 *
 * **Configuration Pattern:**
 * - The primary source of configuration is the config file (e.g., `agent.yml`), which allows users to declaratively specify both high-level
 *   and low-level service options (such as compression strategies for ContextManager, LLM provider/model, etc.).
 * - For most use cases, the config file is sufficient and preferred, as it enables environment-specific, auditable, and user-friendly customization.
 *
 * **Service Architecture:**
 * - All services are initialized based on the provided configuration.
 * - For testing scenarios, mock the service dependencies directly using test frameworks rather than relying on service injection patterns.
 *
 * **Best Practice:**
 * - Use the config file for all user-facing and environment-specific configuration, including low-level service details.
 * - For testing, use proper mocking frameworks rather than service injection to ensure clean, maintainable tests.
 *
 * This pattern ensures a clean, scalable, and maintainable architecture, balancing flexibility with simplicity.
 */

import { MCPManager } from '../client/manager.js';
import { ToolManager } from '../tools/tool-manager.js';
import { InternalToolsProvider } from '../tools/internal-tools-provider.js';
import { createToolConfirmationProvider } from '../client/tool-confirmation/factory.js';
import { PromptManager } from '../ai/systemPrompt/manager.js';
import { ConfigManager } from '../config/config-manager.js';
import { AgentStateManager } from '../config/agent-state-manager.js';
import { SessionManager } from '../ai/session/session-manager.js';
import { SearchService } from '../ai/search/search-service.js';
import { dirname, resolve } from 'path';
import { createStorageBackends, type StorageBackends, StorageManager } from '../storage/index.js';
import { createAllowedToolsProvider } from '../client/tool-confirmation/allowed-tools-provider/factory.js';
import { logger } from '../logger/index.js';
import type { AgentConfig } from '../config/schemas.js';
import { AgentEventBus } from '../events/index.js';
import { SchedulerService } from './scheduler.js';

/**
 * Type for the core agent services returned by createAgentServices
 */
export type AgentServices = {
    mcpManager: MCPManager;
    toolManager: ToolManager;
    promptManager: PromptManager;
    agentEventBus: AgentEventBus;
    stateManager: AgentStateManager;
    sessionManager: SessionManager;
<<<<<<< HEAD
    scheduler: SchedulerService;
=======
    searchService: SearchService;
>>>>>>> 794118b4
    storage: StorageBackends;
    storageManager?: StorageManager;
};

// High-level factory to load, validate, and wire up all agent services in one call
/**
 * Loads and validates configuration and initializes all agent services as a single unit.
 * @param agentConfig The agent configuration object
 * @returns All the initialized services required for a Saiki agent
 */
export async function createAgentServices(
    agentConfig: AgentConfig,
    configPath?: string
): Promise<AgentServices> {
    // 1. Initialize config manager and validate
    const configManager = new ConfigManager(agentConfig);
    const config = configManager.getConfig();

    // 2. Initialize shared event bus
    const agentEventBus: AgentEventBus = new AgentEventBus();
    logger.debug('Agent event bus initialized');

    // 3. Initialize storage backends (instance-specific, not singleton)
    logger.debug('Initializing storage backends');
    const storageResult = await createStorageBackends(config.storage);
    const storage = storageResult.backends;
    const storageManager = storageResult.manager;

    logger.debug('Storage backends initialized', {
        cache: config.storage.cache.type,
        database: config.storage.database.type,
    });

    // 4. Initialize client manager with configurable tool confirmation
    // Create allowed tools provider based on configuration
    const allowedToolsProvider = createAllowedToolsProvider({
        type: config.toolConfirmation.allowedToolsStorage,
        storage,
    });

    // Create tool confirmation provider with configured mode and timeout
    const confirmationProvider = createToolConfirmationProvider({
        mode: config.toolConfirmation.mode,
        allowedToolsProvider,
        agentEventBus,
        confirmationTimeout: config.toolConfirmation.timeout,
    });

    const mcpManager = new MCPManager(confirmationProvider);
    await mcpManager.initializeFromConfig(config.mcpServers);

    // 5. Initialize search service
    const searchService = new SearchService(storage.database);

    // 6. Initialize internal tools provider with services and confirmation support
    const internalToolsProvider = new InternalToolsProvider(
        {
            searchService,
            // Future services can be added here as needed
        },
        confirmationProvider,
        config.internalTools
    );

    // 7. Initialize unified tool manager
    const toolManager = new ToolManager(mcpManager, confirmationProvider);

    // Initialize internal tools if any are configured
    if (config.internalTools.length > 0) {
        await toolManager.initializeInternalTools(internalToolsProvider);
    } else {
        logger.info('No internal tools enabled by configuration - skipping initialization');
    }

    const mcpServerCount = Object.keys(config.mcpServers).length;
    if (mcpServerCount === 0) {
        logger.info('Agent initialized without MCP servers - only built-in capabilities available');
    } else {
        logger.debug(`MCPManager initialized with ${mcpServerCount} MCP server(s)`);
    }

    // 8. Initialize prompt manager
    const configDir = configPath ? dirname(resolve(configPath)) : process.cwd();
    logger.debug(
        `[ServiceInitializer] Creating PromptManager with configPath: ${configPath} → configDir: ${configDir}`
    );
    const promptManager = new PromptManager(config.systemPrompt, configDir);

    // 9. Initialize state manager for runtime state tracking
    const stateManager = new AgentStateManager(config, agentEventBus);
    logger.debug('Agent state manager initialized');

    // 10. Initialize session manager
    const sessionManager = new SessionManager(
        {
            stateManager,
            promptManager,
            toolManager,
            agentEventBus,
            storage, // Add storage backends to session services
        },
        {
            maxSessions: config.sessions?.maxSessions,
            sessionTTL: config.sessions?.sessionTTL,
        }
    );

    // Initialize the session manager with persistent storage
    await sessionManager.init();

    logger.debug('Session manager initialized with storage support');

<<<<<<< HEAD
    // 8. Initialize scheduler service
    const scheduler = new SchedulerService(agentEventBus);
    logger.debug('Scheduler service initialized');

    // 9. Return the core services
=======
    // 11. Return the core services
>>>>>>> 794118b4
    return {
        mcpManager,
        toolManager,
        promptManager,
        agentEventBus,
        stateManager,
        sessionManager,
<<<<<<< HEAD
        scheduler,
=======
        searchService,
>>>>>>> 794118b4
        storage,
        storageManager,
    };
}<|MERGE_RESOLUTION|>--- conflicted
+++ resolved
@@ -48,11 +48,8 @@
     agentEventBus: AgentEventBus;
     stateManager: AgentStateManager;
     sessionManager: SessionManager;
-<<<<<<< HEAD
+    searchService: SearchService;
     scheduler: SchedulerService;
-=======
-    searchService: SearchService;
->>>>>>> 794118b4
     storage: StorageBackends;
     storageManager?: StorageManager;
 };
@@ -165,15 +162,11 @@
 
     logger.debug('Session manager initialized with storage support');
 
-<<<<<<< HEAD
-    // 8. Initialize scheduler service
+    // 11. Initialize scheduler service
     const scheduler = new SchedulerService(agentEventBus);
     logger.debug('Scheduler service initialized');
 
-    // 9. Return the core services
-=======
-    // 11. Return the core services
->>>>>>> 794118b4
+    // 12. Return the core services
     return {
         mcpManager,
         toolManager,
@@ -181,11 +174,8 @@
         agentEventBus,
         stateManager,
         sessionManager,
-<<<<<<< HEAD
+        searchService,
         scheduler,
-=======
-        searchService,
->>>>>>> 794118b4
         storage,
         storageManager,
     };
