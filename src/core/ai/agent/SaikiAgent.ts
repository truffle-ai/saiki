// src/ai/agent/SaikiAgent.ts
import { MCPClientManager } from '../../client/manager.js';
import { PromptManager } from '../systemPrompt/manager.js';
import { ConfigManager } from '../../config/manager.js';
import { SessionManager, SessionMetadata, ChatSession } from '../session/index.js';
import { AgentServices } from '../../utils/service-initializer.js';
import { logger } from '../../logger/index.js';
import { McpServerConfig, LLMConfig } from '../../config/schemas.js';
import { createAgentServices } from '../../utils/service-initializer.js';
import { createLLMService } from '../llm/services/factory.js';
import { LLMRouter } from '../llm/types.js';
import type { AgentConfig } from '../../config/schemas.js';
import type { CLIConfigOverrides } from '../../config/types.js';
import type { InitializeServicesOptions } from '../../utils/service-initializer.js';
import { AgentEventBus } from '../../events/index.js';

const requiredServices: (keyof AgentServices)[] = [
    'clientManager',
    'promptManager',
    'agentEventBus',
    'configManager',
    'sessionManager',
];

/**
 * The main entry point into Saiki's core.
 * SaikiAgent is an abstraction layer on top of the internal services that saiki has.
 * You can use the SaikiAgent class in applications to build AI Agents.
 * By design, most of the methods in this class are thin wrappers around the internal services, exposing functionality that we might want to use in applications.
 */
export class SaikiAgent {
    /**
     * These services are public for use by the outside world
     * This gives users the option to use methods of the services directly if they know what they are doing
     * But the main recommended entry points/functions would still be the wrapper methods we define below
     */
    private _llmService: ILLMService;
    public readonly clientManager: MCPClientManager;
    public readonly promptManager: PromptManager;
<<<<<<< HEAD
    public readonly agentEventBus: AgentEventBus;
=======
    public readonly agentEventBus: EventEmitter;
    public readonly messageManager: MessageManager;
>>>>>>> be549473
    public readonly configManager: ConfigManager;
    public readonly sessionManager: SessionManager;
    public readonly services: AgentServices;

    // Default session for backward compatibility
    private defaultSession: ChatSession | null = null;

    constructor(services: AgentServices) {
        // Validate all required services are provided
        for (const service of requiredServices) {
            if (!services[service]) {
                throw new Error(`Required service ${service} is missing in SaikiAgent constructor`);
            }
        }

        this.clientManager = services.clientManager;
        this.promptManager = services.promptManager;
<<<<<<< HEAD
=======
        this._llmService = services.llmService;
>>>>>>> be549473
        this.agentEventBus = services.agentEventBus;
        this.configManager = services.configManager;
        this.sessionManager = services.sessionManager;
        this.services = services;

        logger.info('SaikiAgent initialized.');
    }

    /**
     * Gets the LLM service instance.
     * @returns The current LLM service.
     */
    public getLLMService(): ILLMService {
        return this._llmService;
    }

    /**
     * Processes a single turn of interaction with the user.
     * For backward compatibility, this creates/uses a default session.
     * @param userInput The input from the user.
     * @param imageDataInput Optional image data with MIME type for multimodal processing.
     * @returns The agent's response.
     */
    public async run(
        userInput: string,
        imageDataInput?: { image: string; mimeType: string }
    ): Promise<string | null> {
        try {
<<<<<<< HEAD
            // Ensure we have a default session for backward compatibility
            if (!this.defaultSession) {
                this.defaultSession = this.sessionManager.createSession('default');
                logger.debug(`SaikiAgent.run: created default session ${this.defaultSession.id}`);
            }
=======
            const llmResponse = await this._llmService.completeTask(userInput, imageDataInput);
>>>>>>> be549473

            logger.debug(
                `SaikiAgent.run: userInput: ${userInput} and imageDataInput: ${imageDataInput}`
            );
            const response = await this.defaultSession.run(userInput, imageDataInput);

            // If response is an empty string, treat it as no significant response.
            if (response && response.trim() !== '') {
                return response;
            }
            // Return null if the response is empty or just whitespace.
            return null;
        } catch (error) {
            logger.error('Error during SaikiAgent.run:', error);
            // Re-throw the error to allow the caller to handle it.
            throw error;
        }
    }

    /**
     * Resets the conversation history for the default session.
     * For backward compatibility.
     */
    public async resetConversation(): Promise<void> {
        try {
<<<<<<< HEAD
            if (!this.defaultSession) {
                this.defaultSession = this.sessionManager.createSession('default');
            }

            await this.defaultSession.reset();
=======
            this._llmService.resetConversation();
>>>>>>> be549473
            logger.info('SaikiAgent conversation reset.');
            this.agentEventBus.emit('saiki:conversationReset', {
                sessionId: this.defaultSession.id,
            });
        } catch (error) {
            logger.error('Error during SaikiAgent.resetConversation:', error);
            // Re-throw the error to allow the caller to handle it.
            throw error;
        }
    }

    /**
     * Connects a new MCP server dynamically.
     * @param name The name of the server to connect.
     * @param config The configuration object for the server.
     */
    public async connectMcpServer(name: string, config: McpServerConfig): Promise<void> {
        try {
            await this.clientManager.connectServer(name, config);
            this.agentEventBus.emit('saiki:mcpServerConnected', {
                name,
                success: true,
            });
            this.agentEventBus.emit('saiki:availableToolsUpdated', {
                tools: Object.keys(await this.clientManager.getAllTools()),
                source: 'mcp',
            });
            logger.info(`SaikiAgent: Successfully connected to MCP server '${name}'.`);
        } catch (error) {
            const errorMessage = error instanceof Error ? error.message : String(error);
            logger.error(`SaikiAgent: Failed to connect to MCP server '${name}': ${errorMessage}`);
            this.agentEventBus.emit('saiki:mcpServerConnected', {
                name,
                success: false,
                error: errorMessage,
            });
            throw error;
        }
    }

    /**
<<<<<<< HEAD
     * Creates a new chat session or returns an existing one.
     * @param sessionId Optional session ID. If not provided, a UUID will be generated.
     * @returns The created or existing ChatSession
     */
    public createSession(sessionId?: string): ChatSession {
        return this.sessionManager.createSession(sessionId);
    }

    /**
     * Retrieves an existing session by ID.
     * @param sessionId The session ID to retrieve
     * @returns The ChatSession if found, undefined otherwise
     */
    public getSession(sessionId: string): ChatSession | undefined {
        return this.sessionManager.getSession(sessionId);
    }

    /**
     * Lists all active session IDs.
     * @returns Array of session IDs
     */
    public listSessions(): string[] {
        return this.sessionManager.listSessions();
    }

    /**
     * Ends a session and cleans up its resources.
     * @param sessionId The session ID to end
     */
    public async endSession(sessionId: string): Promise<void> {
        // If ending the default session, clear our reference
        if (sessionId === 'default') {
            this.defaultSession = null;
        }
        return this.sessionManager.endSession(sessionId);
    }

    /**
     * Gets metadata for a specific session.
     * @param sessionId The session ID
     * @returns Session metadata if found, undefined otherwise
     */
    public getSessionMetadata(sessionId: string): SessionMetadata | undefined {
        return this.sessionManager.getSessionMetadata(sessionId);
=======
     * Gets the current LLM configuration and status.
     * @returns Current LLM service configuration (read-only copy).
     */
    public getCurrentLLMConfig() {
        // Return a copy to prevent direct mutation
        return { ...this.configManager.getConfig().llm };
    }

    /**
     * Switches the LLM service while preserving conversation history.
     * @param newLLMConfig The new LLM configuration.
     * @param router The LLM router to use ('vercel' or 'in-built').
     */
    public switchLLM(newLLMConfig: LLMConfig, router: LLMRouter = 'in-built'): void {
        try {
            // Create new LLM service with the same dependencies but new config
            const newLLMService = createLLMService(
                newLLMConfig,
                router,
                this.clientManager,
                this.agentEventBus,
                this.messageManager // This preserves the conversation history
            );

            // Replace the LLM service using the private setter
            this._setLLMService(newLLMService);

            // Update the agent's config using the safe helper method
            this.configManager.updateLLMConfig(newLLMConfig);

            logger.info(
                `SaikiAgent LLM switched to ${newLLMConfig.provider}/${newLLMConfig.model}`
            );
            this.agentEventBus.emit('saiki:llmSwitched', {
                newConfig: newLLMConfig,
                historyRetained: true,
            });
        } catch (error) {
            logger.error('Error during SaikiAgent.switchLLM:', error);
            throw error;
        }
    }

    /**
     * Private setter method to safely update the LLM service.
     * @param newLLMService The new LLM service instance.
     */
    private _setLLMService(newLLMService: ILLMService): void {
        this._llmService = newLLMService;
>>>>>>> be549473
    }

    // Future methods could encapsulate more complex agent behaviors:
    // - public async startInteractiveCliSession() { /* ... */ }
    // - public async executeHeadlessCommand(command: string) { /* ... */ }
    // - public async specializedTask(params: any) { /* ... */ }
}

/**
 * Factory function to create a SaikiAgent with all necessary services initialized.
 * This is the recommended way to create a SaikiAgent instance.
 * @param agentConfig The agent configuration
 * @param cliArgs Optional CLI argument overrides
 * @param overrides Optional service overrides for testing
 * @returns A fully initialized SaikiAgent
 */
export async function createSaikiAgent(
    agentConfig: AgentConfig,
    cliArgs?: CLIConfigOverrides,
    overrides?: InitializeServicesOptions
): Promise<SaikiAgent> {
    const services = await createAgentServices(agentConfig, cliArgs, overrides);
    return new SaikiAgent(services);
}<|MERGE_RESOLUTION|>--- conflicted
+++ resolved
@@ -13,6 +13,8 @@
 import type { CLIConfigOverrides } from '../../config/types.js';
 import type { InitializeServicesOptions } from '../../utils/service-initializer.js';
 import { AgentEventBus } from '../../events/index.js';
+import type { ILLMService } from '../llm/services/types.js';
+import type { MessageManager } from '../llm/messages/manager.js';
 
 const requiredServices: (keyof AgentServices)[] = [
     'clientManager',
@@ -34,15 +36,9 @@
      * This gives users the option to use methods of the services directly if they know what they are doing
      * But the main recommended entry points/functions would still be the wrapper methods we define below
      */
-    private _llmService: ILLMService;
     public readonly clientManager: MCPClientManager;
     public readonly promptManager: PromptManager;
-<<<<<<< HEAD
     public readonly agentEventBus: AgentEventBus;
-=======
-    public readonly agentEventBus: EventEmitter;
-    public readonly messageManager: MessageManager;
->>>>>>> be549473
     public readonly configManager: ConfigManager;
     public readonly sessionManager: SessionManager;
     public readonly services: AgentServices;
@@ -60,10 +56,6 @@
 
         this.clientManager = services.clientManager;
         this.promptManager = services.promptManager;
-<<<<<<< HEAD
-=======
-        this._llmService = services.llmService;
->>>>>>> be549473
         this.agentEventBus = services.agentEventBus;
         this.configManager = services.configManager;
         this.sessionManager = services.sessionManager;
@@ -73,11 +65,27 @@
     }
 
     /**
-     * Gets the LLM service instance.
-     * @returns The current LLM service.
+     * Gets the LLM service instance from the default session.
+     * For backward compatibility with the LLM switching feature.
+     * @returns The current LLM service from the default session.
      */
     public getLLMService(): ILLMService {
-        return this._llmService;
+        if (!this.defaultSession) {
+            this.defaultSession = this.sessionManager.createSession('default');
+        }
+        return this.defaultSession.getLLMService();
+    }
+
+    /**
+     * Gets the MessageManager instance from the default session.
+     * For backward compatibility with the LLM switching feature.
+     * @returns The MessageManager from the default session.
+     */
+    public getMessageManager(): MessageManager {
+        if (!this.defaultSession) {
+            this.defaultSession = this.sessionManager.createSession('default');
+        }
+        return this.defaultSession.getMessageManager();
     }
 
     /**
@@ -92,15 +100,11 @@
         imageDataInput?: { image: string; mimeType: string }
     ): Promise<string | null> {
         try {
-<<<<<<< HEAD
             // Ensure we have a default session for backward compatibility
             if (!this.defaultSession) {
                 this.defaultSession = this.sessionManager.createSession('default');
                 logger.debug(`SaikiAgent.run: created default session ${this.defaultSession.id}`);
             }
-=======
-            const llmResponse = await this._llmService.completeTask(userInput, imageDataInput);
->>>>>>> be549473
 
             logger.debug(
                 `SaikiAgent.run: userInput: ${userInput} and imageDataInput: ${imageDataInput}`
@@ -126,15 +130,11 @@
      */
     public async resetConversation(): Promise<void> {
         try {
-<<<<<<< HEAD
             if (!this.defaultSession) {
                 this.defaultSession = this.sessionManager.createSession('default');
             }
 
             await this.defaultSession.reset();
-=======
-            this._llmService.resetConversation();
->>>>>>> be549473
             logger.info('SaikiAgent conversation reset.');
             this.agentEventBus.emit('saiki:conversationReset', {
                 sessionId: this.defaultSession.id,
@@ -176,7 +176,6 @@
     }
 
     /**
-<<<<<<< HEAD
      * Creates a new chat session or returns an existing one.
      * @param sessionId Optional session ID. If not provided, a UUID will be generated.
      * @returns The created or existing ChatSession
@@ -221,7 +220,9 @@
      */
     public getSessionMetadata(sessionId: string): SessionMetadata | undefined {
         return this.sessionManager.getSessionMetadata(sessionId);
-=======
+    }
+
+    /**
      * Gets the current LLM configuration and status.
      * @returns Current LLM service configuration (read-only copy).
      */
@@ -232,31 +233,77 @@
 
     /**
      * Switches the LLM service while preserving conversation history.
+     *
      * @param newLLMConfig The new LLM configuration.
      * @param router The LLM router to use ('vercel' or 'in-built').
-     */
-    public switchLLM(newLLMConfig: LLMConfig, router: LLMRouter = 'in-built'): void {
-        try {
-            // Create new LLM service with the same dependencies but new config
-            const newLLMService = createLLMService(
-                newLLMConfig,
-                router,
-                this.clientManager,
-                this.agentEventBus,
-                this.messageManager // This preserves the conversation history
-            );
-
-            // Replace the LLM service using the private setter
-            this._setLLMService(newLLMService);
-
-            // Update the agent's config using the safe helper method
+     * @param sessionId Optional session ID. If provided, switches LLM for that specific session.
+     *                  If not provided, switches LLM for the default session AND updates agent defaults.
+     *                  Use '*' to switch LLM for all active sessions AND update agent defaults.
+     *
+     * @example
+     * ```typescript
+     * // Switch LLM for default session AND update agent defaults
+     * agent.switchLLM(newConfig);
+     *
+     * // Switch LLM for specific session only (doesn't affect agent defaults)
+     * agent.switchLLM(newConfig, 'in-built', 'user-123');
+     *
+     * // Switch LLM for all sessions AND update agent defaults
+     * agent.switchLLM(newConfig, 'in-built', '*');
+     * ```
+     */
+    public switchLLM(
+        newLLMConfig: LLMConfig,
+        router: LLMRouter = 'in-built',
+        sessionId?: string
+    ): void {
+        try {
+            // Handle switching for all sessions (agent-level change)
+            if (sessionId === '*') {
+                this.switchLLMForAllSessions(newLLMConfig, router);
+                return;
+            }
+
+            // Handle switching for specific session only (session-level change)
+            if (sessionId && sessionId !== 'default') {
+                const session = this.sessionManager.getSession(sessionId);
+                if (!session) {
+                    throw new Error(`Session with ID '${sessionId}' not found`);
+                }
+
+                // Only switch LLM for this session, don't update agent config
+                session.switchLLM(newLLMConfig, router);
+
+                logger.info(
+                    `SaikiAgent LLM switched to ${newLLMConfig.provider}/${newLLMConfig.model} for session ${sessionId} (session-specific)`
+                );
+                this.agentEventBus.emit('saiki:llmSwitched', {
+                    newConfig: newLLMConfig,
+                    sessionId,
+                    historyRetained: true,
+                });
+                return;
+            }
+
+            // Handle switching for default session (agent-level change)
+            // This updates both the default session AND the agent's default config
+            // Ensure we have a default session
+            if (!this.defaultSession) {
+                this.defaultSession = this.sessionManager.createSession('default');
+            }
+
+            // Switch LLM for the default session
+            this.defaultSession.switchLLM(newLLMConfig, router);
+
+            // Update the agent's config since this is an agent-level change
             this.configManager.updateLLMConfig(newLLMConfig);
 
             logger.info(
-                `SaikiAgent LLM switched to ${newLLMConfig.provider}/${newLLMConfig.model}`
+                `SaikiAgent LLM switched to ${newLLMConfig.provider}/${newLLMConfig.model} for default session (agent-level)`
             );
             this.agentEventBus.emit('saiki:llmSwitched', {
                 newConfig: newLLMConfig,
+                sessionId: this.defaultSession.id,
                 historyRetained: true,
             });
         } catch (error) {
@@ -266,12 +313,39 @@
     }
 
     /**
-     * Private setter method to safely update the LLM service.
-     * @param newLLMService The new LLM service instance.
-     */
-    private _setLLMService(newLLMService: ILLMService): void {
-        this._llmService = newLLMService;
->>>>>>> be549473
+     * Switches the LLM service for all active sessions.
+     * This is a convenience method equivalent to calling switchLLM(config, router, '*').
+     * This is an agent-level change that updates both all active sessions AND the agent's default config.
+     * New sessions created after this call will use the new LLM configuration.
+     * @param newLLMConfig The new LLM configuration.
+     * @param router The LLM router to use ('vercel' or 'in-built').
+     */
+    public switchLLMForAllSessions(newLLMConfig: LLMConfig, router: LLMRouter = 'in-built'): void {
+        try {
+            const sessionIds = this.sessionManager.listSessions();
+
+            for (const sessionId of sessionIds) {
+                const session = this.sessionManager.getSession(sessionId);
+                if (session) {
+                    session.switchLLM(newLLMConfig, router);
+                }
+            }
+
+            // Update the agent's config since this is an agent-level change
+            this.configManager.updateLLMConfig(newLLMConfig);
+
+            logger.info(
+                `SaikiAgent LLM switched to ${newLLMConfig.provider}/${newLLMConfig.model} for ${sessionIds.length} sessions (agent-level)`
+            );
+            this.agentEventBus.emit('saiki:llmSwitched', {
+                newConfig: newLLMConfig,
+                sessionIds,
+                historyRetained: true,
+            });
+        } catch (error) {
+            logger.error('Error during SaikiAgent.switchLLMForAllSessions:', error);
+            throw error;
+        }
     }
 
     // Future methods could encapsulate more complex agent behaviors:
