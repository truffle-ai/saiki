--- conflicted
+++ resolved
@@ -94,11 +94,7 @@
 Why developers choose Saiki:
 
 1. **Open & Extensible**: Connect to any service via the Model Context Protocol (MCP).
-<<<<<<< HEAD
-2. **Config-Driven**: Define your agent with a prompt, tools (via MCP), and model in YAML, no glue code required.
-=======
 2. **Config-Driven Agents**: Define & save your agent prompts, tools (via MCP), and model in YAML.
->>>>>>> f71534ec
 3. **Multi-Interface Support**: Use via CLI, wrap it in a web UI, or integrate into other systems.
 4. **Runs Anywhere**: Local-first runtime with logging, retries, and support for any LLM provider.
 5. **Interoperable**: Expose as an API or connect to other agents via MCP/A2A(soon).
@@ -251,14 +247,9 @@
 
 Find detailed guides, architecture, and API reference in the `docs/` folder:
 
-<<<<<<< HEAD
-- High-level design — [docs/architecture.md](docs/architecture.md)
-- Docker usage — [README.Docker.md](README.Docker.md)
-=======
 - [High-level design](docs/architecture.md)
 - [Docker usage](README.Docker.md)
 - [API Endpoints](docs/api_and_websockets.md)
->>>>>>> f71534ec
 
 ## Contributing
 We welcome contributions! Refer [here](CONTRIBUTIONS.md) for more details.
